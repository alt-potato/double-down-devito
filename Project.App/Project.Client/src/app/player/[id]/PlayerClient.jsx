'use client';

import { useState, useEffect } from 'react';
import { useRouter } from 'next/navigation';
import Image from 'next/image';
import AddCreditsModal from '../../components/AddCreditsModal';

export default function PlayerClient({ _id, initialBalance }) {
  const router = useRouter();
  const [playerName, setPlayerName] = useState('Danny Devito');
<<<<<<< HEAD
  const [playerId, setPlayerId] = useState(null);
  const [balance, setBalance] = useState(null); // Start with null to indicate loading
=======
  const [playerId, setPlayerId] = useState('');
  const [avatarUrl, setAvatarUrl] = useState('https://www.shutterstock.com/editorial/image-editorial/NeTeY724MeD5Q1weMTgxMw==/danny-devito-440nw-5624612ab.jpg');
  const [balance, setBalance] = useState(2089234500);
>>>>>>> 3ca90ea0
  const [showModal, setShowModal] = useState(false);
  const [creditsToAdd, setCreditsToAdd] = useState(0);
  const [isLoading, setIsLoading] = useState(false);
  const [isLoadingUser, setIsLoadingUser] = useState(true); // Track initial load

  const API_URL = process.env.NEXT_PUBLIC_API_URL || 'https://localhost:7069';

  // Client-side auth guard and fetch user data
  useEffect(() => {
    setIsLoadingUser(true);
    fetch(`${API_URL}/api/user/me`, { credentials: 'include' })
      .then((res) => {
        if (!res.ok) {
          router.replace('/login');
        } else {
          return res.json();
        }
      })
      .then((data) => {
        if (data) {
          console.log('Authenticated user:', data);
          setPlayerName(data.name);
          setPlayerId(data.id);
          setBalance(data.balance);
        }
      })
      .catch((err) => {
        console.error('Auth check failed:', err);
        router.replace('/login');
      })
      .finally(() => {
        setIsLoadingUser(false);
      });
<<<<<<< HEAD
  }, [router, API_URL]);
=======
  }, [router]);
  
  console.log('After after setting user data:', avatarUrl);
>>>>>>> 3ca90ea0

  const handleAddCredits = async (e) => {
    e.preventDefault();
    const amount = parseFloat(creditsToAdd);

    if (!playerId) {
      alert('Player ID not loaded. Please refresh the page.');
      return;
    }

    if (isNaN(amount) || amount <= 0) {
      alert('Please enter a valid amount greater than 0');
      return;
    }

    setIsLoading(true);

    try {
      const response = await fetch(`${API_URL}/api/user/${playerId}/balance`, {
        method: 'PATCH',
        headers: {
          'Content-Type': 'application/json',
        },
        credentials: 'include',
        body: JSON.stringify({ amount }),
      });

      if (!response.ok) {
        const error = await response.json();
        throw new Error(error.message || 'Failed to add credits');
      }

      const data = await response.json();
      console.log('Credits added successfully. New balance:', data.balance);

      // Update local state with new balance from server
      setBalance(data.balance);
      setCreditsToAdd(0);
      setShowModal(false);
    } catch (error) {
      console.error('Error adding credits:', error);
      alert(`Failed to add credits: ${error.message}`);
    } finally {
      setIsLoading(false);
    }
  };

  const handleCloseModal = () => {
    setShowModal(false);
    setCreditsToAdd('');
  };

  return (
    <div className="min-h-screen bg-gradient-to-br from-green-900 via-green-800 to-emerald-900 p-8 relative overflow-hidden flex items-center justify-center">
      <div className="flex flex-col items-center justify-center w-full max-w-md mx-auto">
<<<<<<< HEAD
        {/* Player Name */}
=======
        {/*
          //src={null}
          //alt="Gamer Avatar"
          //className="w-32 h-32 mb-4 rounded-full overflow-hidden border-4 border-yellow-600 shadow-lg"
        */}
        <Image 
          src={avatarUrl}
          alt="Description of my image" 
          width={128} 
          height={128}
          className="w-32 h-32 mb-4 rounded-full overflow-hidden border-4 border-yellow-600 shadow-lg"
        />
>>>>>>> 3ca90ea0
        <h1 className="text-4xl font-bold bg-gradient-to-b from-yellow-400 via-yellow-500 to-yellow-600 bg-clip-text text-transparent mb-4 text-center">
          {playerName}
        </h1>
        {/* Player Credits */}
        <div className="bg-black/50 rounded-lg p-4 mb-6 border border-yellow-600 max-w-xs w-full text-center">
<<<<<<< HEAD
          <p className="text-gray-300 text-sm mb-1">Current Credits</p>
          {isLoadingUser ? (
            <p className="text-3xl font-bold text-yellow-400">Loading...</p>
          ) : (
            <p className="text-3xl font-bold text-yellow-400">{balance ?? 0} Devito Bucks</p>
          )}
=======
          <p className="text-3xl font-bold text-yellow-400">{balance}</p>
          <p className="text-3xl font-bold text-yellow-400">Devito Bucks</p>
>>>>>>> 3ca90ea0
        </div>
        {/* Add Credits Button */}
        <button
          onClick={() => setShowModal(true)}
          className="px-6 py-3 bg-gradient-to-r from-yellow-400 via-yellow-500 to-yellow-600 text-black font-bold rounded-lg hover:from-yellow-500 hover:to-yellow-700 transition-all duration-200 shadow-[0_0_15px_rgba(234,179,8,0.5)] hover:shadow-[0_0_25px_rgba(234,179,8,0.8)] border-2 border-yellow-700"
        >
          Add Credits
        </button>
      </div>

      <AddCreditsModal
        isOpen={showModal}
        onClose={handleCloseModal}
        balance={balance ?? 0}
        creditsToAdd={creditsToAdd}
        setCreditsToAdd={setCreditsToAdd}
        onSubmit={handleAddCredits}
        isLoading={isLoading}
      />
    </div>
  );
}<|MERGE_RESOLUTION|>--- conflicted
+++ resolved
@@ -8,14 +8,9 @@
 export default function PlayerClient({ _id, initialBalance }) {
   const router = useRouter();
   const [playerName, setPlayerName] = useState('Danny Devito');
-<<<<<<< HEAD
-  const [playerId, setPlayerId] = useState(null);
-  const [balance, setBalance] = useState(null); // Start with null to indicate loading
-=======
   const [playerId, setPlayerId] = useState('');
   const [avatarUrl, setAvatarUrl] = useState('https://www.shutterstock.com/editorial/image-editorial/NeTeY724MeD5Q1weMTgxMw==/danny-devito-440nw-5624612ab.jpg');
   const [balance, setBalance] = useState(2089234500);
->>>>>>> 3ca90ea0
   const [showModal, setShowModal] = useState(false);
   const [creditsToAdd, setCreditsToAdd] = useState(0);
   const [isLoading, setIsLoading] = useState(false);
@@ -49,13 +44,7 @@
       .finally(() => {
         setIsLoadingUser(false);
       });
-<<<<<<< HEAD
   }, [router, API_URL]);
-=======
-  }, [router]);
-  
-  console.log('After after setting user data:', avatarUrl);
->>>>>>> 3ca90ea0
 
   const handleAddCredits = async (e) => {
     e.preventDefault();
@@ -111,14 +100,6 @@
   return (
     <div className="min-h-screen bg-gradient-to-br from-green-900 via-green-800 to-emerald-900 p-8 relative overflow-hidden flex items-center justify-center">
       <div className="flex flex-col items-center justify-center w-full max-w-md mx-auto">
-<<<<<<< HEAD
-        {/* Player Name */}
-=======
-        {/*
-          //src={null}
-          //alt="Gamer Avatar"
-          //className="w-32 h-32 mb-4 rounded-full overflow-hidden border-4 border-yellow-600 shadow-lg"
-        */}
         <Image 
           src={avatarUrl}
           alt="Description of my image" 
@@ -126,23 +107,17 @@
           height={128}
           className="w-32 h-32 mb-4 rounded-full overflow-hidden border-4 border-yellow-600 shadow-lg"
         />
->>>>>>> 3ca90ea0
         <h1 className="text-4xl font-bold bg-gradient-to-b from-yellow-400 via-yellow-500 to-yellow-600 bg-clip-text text-transparent mb-4 text-center">
           {playerName}
         </h1>
         {/* Player Credits */}
         <div className="bg-black/50 rounded-lg p-4 mb-6 border border-yellow-600 max-w-xs w-full text-center">
-<<<<<<< HEAD
-          <p className="text-gray-300 text-sm mb-1">Current Credits</p>
           {isLoadingUser ? (
             <p className="text-3xl font-bold text-yellow-400">Loading...</p>
           ) : (
-            <p className="text-3xl font-bold text-yellow-400">{balance ?? 0} Devito Bucks</p>
+            <p className="text-3xl font-bold text-yellow-400">{balance ?? 0}</p>
           )}
-=======
-          <p className="text-3xl font-bold text-yellow-400">{balance}</p>
-          <p className="text-3xl font-bold text-yellow-400">Devito Bucks</p>
->>>>>>> 3ca90ea0
+            <p className="text-3xl font-bold text-yellow-400">Devito Bucks</p>
         </div>
         {/* Add Credits Button */}
         <button
