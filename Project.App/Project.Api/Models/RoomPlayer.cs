--- conflicted
+++ resolved
@@ -1,14 +1,10 @@
-<<<<<<< HEAD
 namespace Project.Api.Models;
 
-=======
->>>>>>> 50e67eb6
 using System.ComponentModel.DataAnnotations;
 using System.ComponentModel.DataAnnotations.Schema;
 
 namespace Project.Api.Models
 {
-<<<<<<< HEAD
     [Key]
     public long Id { get; set; }
 
@@ -25,18 +21,4 @@
     public virtual User? User { get; set; }
 
     public virtual ICollection<Hand> Hands { get; set; } = [];
-=======
-    public class RoomPlayer
-    {
-        [Key]
-        public long Id { get; set; }
-        [Required]
-        public Guid RoomId { get; set; }
-        [Required]
-        public long UserId { get; set; }
-        // [Required]
-        // public PlayerRole Role { get; set; }
-    }
-    
->>>>>>> 50e67eb6
 }