using Project.Api.Models;

namespace Project.Api.Repositories.Interface
{
<<<<<<< HEAD
    Task<IEnumerable<User>> GetAllAsync();
    Task<User?> GetByIdAsync(int id);
    Task<User?> GetByEmailAsync(string email);
    Task AddAsync(User user);
    Task UpdateAsync(User user);
    Task DeleteAsync(int id);
    Task SaveChangesAsync();
=======
    public interface IUserRepository
    {
        Task<IEnumerable<User>> GetAllAsync();
        Task<User?> GetByIdAsync(Guid id);
        Task<User?> GetByEmailAsync(string email);
        Task AddAsync(User user);
        Task UpdateAsync(User user);
        Task DeleteAsync(Guid id);
        Task SaveChangesAsync();
    }
>>>>>>> 5d652d27
}<|MERGE_RESOLUTION|>--- conflicted
+++ resolved
@@ -2,15 +2,6 @@
 
 namespace Project.Api.Repositories.Interface
 {
-<<<<<<< HEAD
-    Task<IEnumerable<User>> GetAllAsync();
-    Task<User?> GetByIdAsync(int id);
-    Task<User?> GetByEmailAsync(string email);
-    Task AddAsync(User user);
-    Task UpdateAsync(User user);
-    Task DeleteAsync(int id);
-    Task SaveChangesAsync();
-=======
     public interface IUserRepository
     {
         Task<IEnumerable<User>> GetAllAsync();
@@ -21,5 +12,4 @@
         Task DeleteAsync(Guid id);
         Task SaveChangesAsync();
     }
->>>>>>> 5d652d27
 }