<<<<<<< HEAD
using System.Security.Claims;
using System.Text;
using System.Text.Json; // added for JSON parsing in OnCreatingTicket
using AutoMapper;
using Microsoft.AspNetCore.Authentication;
=======
>>>>>>> 9c7003c6
using Microsoft.AspNetCore.Authentication.Cookies;
using Microsoft.AspNetCore.Authentication.Google;
using Microsoft.EntityFrameworkCore;
using Project.Api.Data;
using Project.Api.Repositories;
using Project.Api.Repositories.Interface;
using Project.Api.Services;
using Project.Api.Services.Interface;
using Project.Api.Utilities.Middleware;
using Serilog;

namespace Project.Api;

public class Program
{
    public static void Main(string[] args)
    {
        var builder = WebApplication.CreateBuilder(args);

<<<<<<< HEAD
        const string CorsPolicy = "FrontendCors";

        builder.Services.AddCors(options =>
        {
            options.AddPolicy(
                CorsPolicy,
                policy =>
                {
                    policy
                        .WithOrigins("http://localhost:3000", "https://localhost:3000") //  Next.js dev origin add other frontend origins below this when we move to server
                        .AllowAnyHeader()
                        // .WithMethods("GET", "POST", "PUT", "DELETE", "OPTIONS")
                        .AllowAnyMethod() // allow PUT/PATCH/DELETE/etc for preflight
                        .AllowCredentials(); // required cookie for auth
                }
            );
        });

=======
        // use adminsetting.json as configuration
>>>>>>> 9c7003c6
        builder.Configuration.AddJsonFile(
            "adminsetting.json",
            optional: true,
            reloadOnChange: true
        );

        // configure Serilog
        Log.Logger = new LoggerConfiguration()
            .MinimumLevel.Debug()
            .WriteTo.Console()
            .CreateLogger();

        builder.Host.UseSerilog();

        // use extension methods to configure services
        builder.Services.AddDatabase(builder.Configuration);
        builder.Services.AddApplicationServices();
        builder.Services.AddCorsPolicy();
        builder.Services.AddAuth(builder.Configuration, builder.Environment);

        builder.Services.AddControllers();
        builder.Services.AddOpenApi();
        builder.Services.AddEndpointsApiExplorer();
        builder.Services.AddSwaggerGen();

        var app = builder.Build();

        app.UseMiddleware<GlobalExceptionHandler>();

        // map default endpoint (shows connection string)
        app.MapGet(
            "/string",
            () =>
            {
                var CS = builder.Configuration.GetConnectionString("DefaultConnection");
                return Results.Ok(CS);
            }
        );

<<<<<<< HEAD
        //do not delete me 3:<
        builder.Services.AddScoped<IUserRepository, UserRepository>();
        builder.Services.AddScoped<IUserService, UserService>();

        builder.Services.AddScoped<IHandService, HandService>();
=======
        // Configure the HTTP request pipeline.
        if (app.Environment.IsDevelopment())
        {
            app.MapOpenApi();
            app.UseSwagger();
            app.UseSwaggerUI();
        }
>>>>>>> 9c7003c6

        app.UseCors(ProgramExtensions.CorsPolicy); // Enable CORS with our policy
        app.UseHttpsRedirection();
        app.UseAuthentication();
        app.UseAuthorization();
        app.MapControllers();

        app.Run();
    }
}

public static class ProgramExtensions
{
    public const string CorsPolicy = "FrontendCors";

<<<<<<< HEAD
        // CORS configuration
        // the code below was redundant so I think this caused the errors earlier just leaving it commented in case it was important
        /*
        builder.Services.AddCors(options =>
=======
    /// <summary>
    /// Applies the configuration for the CORS policy.
    /// </summary>
    public static IServiceCollection AddCorsPolicy(this IServiceCollection services)
    {
        services.AddCors(options =>
>>>>>>> 9c7003c6
        {
            options.AddPolicy(
                CorsPolicy,
                policy =>
                {
                    policy
                        .WithOrigins("http://localhost:3000", "https://localhost:3000") // Next.js frontend
                        .AllowAnyHeader()
                        .AllowAnyMethod()
                        .AllowCredentials(); // Required for cookies
                }
            );
        });
<<<<<<< HEAD
        */
=======
        return services;
    }
>>>>>>> 9c7003c6

    /// <summary>
    /// Registers the database.
    /// </summary>
    public static IServiceCollection AddDatabase(
        this IServiceCollection services,
        IConfiguration configuration
    )
    {
        services.AddDbContext<AppDbContext>(options =>
            options.UseSqlServer(configuration.GetConnectionString("DefaultConnection"))
        );
        return services;
    }

    /// <summary>
    /// Registers the services and repositories used by the application.
    /// </summary>
    public static IServiceCollection AddApplicationServices(this IServiceCollection services)
    {
        // scoped services
        services.AddScoped<IBlackjackService, BlackjackService>();
        services.AddScoped<IHandService, HandService>();
        services.AddScoped<IRoomService, RoomService>();
        services.AddScoped<IUserService, UserService>();

        // singleton services
        services.AddHttpClient<IDeckApiService, DeckApiService>();
        services.AddSingleton<IRoomSSEService, RoomSSEService>();

        // scoped repositories
        services.AddScoped<IHandRepository, HandRepository>();
        services.AddScoped<IRoomPlayerRepository, RoomPlayerRepository>();
        services.AddScoped<IRoomRepository, RoomRepository>();
        services.AddScoped<IUserRepository, UserRepository>();

        // automapper!!!
        services.AddAutoMapper(typeof(Program));

        return services;
    }

    /// <summary>
    /// Configures and registers the authentication services.
    /// </summary>
    public static IServiceCollection AddAuth(
        this IServiceCollection services,
        IConfiguration configuration,
        IWebHostEnvironment environment
    )
    {
        // sanity check for auth errors logging
        if (!environment.IsEnvironment("Testing"))
        {
            var gid = configuration["Google:ClientId"];
            var gsec = configuration["Google:ClientSecret"];
            if (string.IsNullOrWhiteSpace(gid) || string.IsNullOrWhiteSpace(gsec))
            {
                throw new InvalidOperationException(
                    "Google OAuth config missing. Set Google:ClientId and Google:ClientSecret."
                );
            }
            Log.Information(
                "Google ClientId (first 8): {ClientId}",
                gid?.Length >= 8 ? gid[..8] : gid
            );
        }

<<<<<<< HEAD
        builder
            .Services.AddAuthentication(options =>
            {
                options.DefaultScheme = CookieAuthenticationDefaults.AuthenticationScheme; // where the app reads identity from on each request
                options.DefaultChallengeScheme = CookieAuthenticationDefaults.AuthenticationScheme; //  changed from Google to Cookie so failed auth returns 401 instead of redirecting to Google
=======
        // Google OAuth
        services
            .AddAuthentication(options =>
            {
                // where the app reads identity from on each request
                options.DefaultScheme = CookieAuthenticationDefaults.AuthenticationScheme;
                // how the app prompts an unauthenticated user to log in
                options.DefaultChallengeScheme = GoogleDefaults.AuthenticationScheme;
>>>>>>> 9c7003c6
            })
            .AddCookie(cookie =>
            {
                // cross-site cookie SPA on :3000 to API on :7069
                cookie.Cookie.SameSite = SameSiteMode.None;
                // browsers require Secure when SameSite=None this is why we need https instead of http
                cookie.Cookie.SecurePolicy = CookieSecurePolicy.Always;

                // for APIs return status codes instead of 302 redirects
                cookie.Events = new CookieAuthenticationEvents
                {
                    OnRedirectToLogin = ctx =>
                    {
                        ctx.Response.StatusCode = 401;
                        return Task.CompletedTask;
                    },
                    OnRedirectToAccessDenied = ctx =>
                    {
                        ctx.Response.StatusCode = 403;
                        return Task.CompletedTask;
                    },
                };
            })
            .AddGoogle(options =>
            {
                options.ClientId = configuration["Google:ClientId"]!; //  from secrets / config
                options.ClientSecret = configuration["Google:ClientSecret"]!; //  from secrets / config
                options.CallbackPath = "/auth/google/callback"; //  google redirects here after login if we change this we need to change it on google cloud as well!
                options.Scope.Add("email");
                options.Scope.Add("profile");

                // ensure we actually fetch profile claims from Google UserInfo endpoint
                options.SaveTokens = true;
                options.UserInformationEndpoint = "https://www.googleapis.com/oauth2/v3/userinfo";
                options.ClaimActions.MapJsonKey(ClaimTypes.Email, "email");
                options.ClaimActions.MapJsonKey(ClaimTypes.Name, "name");
                options.ClaimActions.MapJsonKey("picture", "picture");
                options.ClaimActions.MapJsonKey("email_verified", "email_verified");

                // this allows migrations, upsert user into our DB when Google signs in successfully
                options.Events = new OAuthEvents
                {
                    OnCreatingTicket = async ctx =>
                    {
                        var log = ctx.HttpContext.RequestServices.GetRequiredService<
                            ILogger<Program>
                        >();

                        // ---- fetch the full user JSON from Google's userinfo endpoint ----
                        var request = new System.Net.Http.HttpRequestMessage(
                            System.Net.Http.HttpMethod.Get,
                            ctx.Options.UserInformationEndpoint
                        );
                        request.Headers.Authorization =
                            new System.Net.Http.Headers.AuthenticationHeaderValue(
                                "Bearer",
                                ctx.AccessToken
                            );

                        var response = await ctx.Backchannel.SendAsync(request);
                        response.EnsureSuccessStatusCode();

                        using var userJson = JsonDocument.Parse(
                            await response.Content.ReadAsStringAsync()
                        );
                        var j = userJson.RootElement;

                        var email = j.TryGetProperty("email", out var e) ? e.GetString() : null;
                        var verified =
                            j.TryGetProperty("email_verified", out var v) && v.GetBoolean();
                        var name = j.TryGetProperty("name", out var n) ? n.GetString() : null;
                        var picture = j.TryGetProperty("picture", out var p) ? p.GetString() : null;

                        log.LogInformation(
                            "[OAuth] CreatingTicket: email={Email}, verified={Verified}, name={Name}",
                            email,
                            verified,
                            name
                        );

                        if (string.IsNullOrWhiteSpace(email) || !verified)
                        {
                            log.LogWarning("[OAuth] Missing or unverified email; failing ticket.");
                            ctx.Fail("Google email must be present and verified.");
                            return;
                        }

                        try
                        {
                            // Ensure DB is accessible even if a migration was recently applied
                            using var scope = ctx.HttpContext.RequestServices.CreateScope();
                            var users = scope.ServiceProvider.GetRequiredService<IUserService>();

                            var user = await users.UpsertGoogleUserByEmailAsync(
                                email!,
                                name,
                                picture
                            );

                            log.LogInformation(
                                "[OAuth] Upsert complete: UserId={UserId}, Email={UserEmail}",
                                user.Id,
                                user.Email
                            );
                        }
                        catch (Exception ex)
                        {
                            log.LogError(
                                ex,
                                "[OAuth] Error during UpsertGoogleUserByEmailAsync for {Email}",
                                email
                            );
                            ctx.Fail("Internal error during user creation.");
                        }
                    },
                };
            });

<<<<<<< HEAD
        var app = builder.Build();

        using (var scope = app.Services.CreateScope())
        {
            var db = scope.ServiceProvider.GetRequiredService<AppDbContext>();
            try
            {
                db.Database.Migrate();
                Log.Information("[Startup] Database migration check complete.");
            }
            catch (Exception ex)
            {
                Log.Warning(
                    ex,
                    "[Startup] Database migration skipped or failed. Continuing startup."
                );
            }
        }

        // Re-ordered to ensure CORS headers are applied to preflight (OPTIONS) before anything can short-circuit
        app.UseHttpsRedirection();
        app.UseCors(CorsPolicy); // Enable CORS with our policy

        app.UseMiddleware<GlobalExceptionHandler>();

        app.MapGet(
            "/string",
            () =>
            {
                var CS = builder.Configuration.GetConnectionString("DefaultConnection");
                return Results.Ok(CS);
            }
        );

        // Configure the HTTP request pipeline.
        if (app.Environment.IsDevelopment())
        {
            app.MapOpenApi();
            app.UseSwagger();
            app.UseSwaggerUI();
        }

        app.UseAuthentication();
        app.UseAuthorization();
        app.MapControllers();

        app.Run();
=======
        services.AddAuthorization();

        return services;
>>>>>>> 9c7003c6
    }
}<|MERGE_RESOLUTION|>--- conflicted
+++ resolved
@@ -1,11 +1,3 @@
-<<<<<<< HEAD
-using System.Security.Claims;
-using System.Text;
-using System.Text.Json; // added for JSON parsing in OnCreatingTicket
-using AutoMapper;
-using Microsoft.AspNetCore.Authentication;
-=======
->>>>>>> 9c7003c6
 using Microsoft.AspNetCore.Authentication.Cookies;
 using Microsoft.AspNetCore.Authentication.Google;
 using Microsoft.EntityFrameworkCore;
@@ -25,28 +17,7 @@
     {
         var builder = WebApplication.CreateBuilder(args);
 
-<<<<<<< HEAD
-        const string CorsPolicy = "FrontendCors";
-
-        builder.Services.AddCors(options =>
-        {
-            options.AddPolicy(
-                CorsPolicy,
-                policy =>
-                {
-                    policy
-                        .WithOrigins("http://localhost:3000", "https://localhost:3000") //  Next.js dev origin add other frontend origins below this when we move to server
-                        .AllowAnyHeader()
-                        // .WithMethods("GET", "POST", "PUT", "DELETE", "OPTIONS")
-                        .AllowAnyMethod() // allow PUT/PATCH/DELETE/etc for preflight
-                        .AllowCredentials(); // required cookie for auth
-                }
-            );
-        });
-
-=======
         // use adminsetting.json as configuration
->>>>>>> 9c7003c6
         builder.Configuration.AddJsonFile(
             "adminsetting.json",
             optional: true,
@@ -86,13 +57,6 @@
             }
         );
 
-<<<<<<< HEAD
-        //do not delete me 3:<
-        builder.Services.AddScoped<IUserRepository, UserRepository>();
-        builder.Services.AddScoped<IUserService, UserService>();
-
-        builder.Services.AddScoped<IHandService, HandService>();
-=======
         // Configure the HTTP request pipeline.
         if (app.Environment.IsDevelopment())
         {
@@ -100,7 +64,6 @@
             app.UseSwagger();
             app.UseSwaggerUI();
         }
->>>>>>> 9c7003c6
 
         app.UseCors(ProgramExtensions.CorsPolicy); // Enable CORS with our policy
         app.UseHttpsRedirection();
@@ -116,19 +79,12 @@
 {
     public const string CorsPolicy = "FrontendCors";
 
-<<<<<<< HEAD
-        // CORS configuration
-        // the code below was redundant so I think this caused the errors earlier just leaving it commented in case it was important
-        /*
-        builder.Services.AddCors(options =>
-=======
     /// <summary>
     /// Applies the configuration for the CORS policy.
     /// </summary>
     public static IServiceCollection AddCorsPolicy(this IServiceCollection services)
     {
         services.AddCors(options =>
->>>>>>> 9c7003c6
         {
             options.AddPolicy(
                 CorsPolicy,
@@ -142,12 +98,8 @@
                 }
             );
         });
-<<<<<<< HEAD
-        */
-=======
         return services;
     }
->>>>>>> 9c7003c6
 
     /// <summary>
     /// Registers the database.
@@ -216,13 +168,6 @@
             );
         }
 
-<<<<<<< HEAD
-        builder
-            .Services.AddAuthentication(options =>
-            {
-                options.DefaultScheme = CookieAuthenticationDefaults.AuthenticationScheme; // where the app reads identity from on each request
-                options.DefaultChallengeScheme = CookieAuthenticationDefaults.AuthenticationScheme; //  changed from Google to Cookie so failed auth returns 401 instead of redirecting to Google
-=======
         // Google OAuth
         services
             .AddAuthentication(options =>
@@ -231,7 +176,6 @@
                 options.DefaultScheme = CookieAuthenticationDefaults.AuthenticationScheme;
                 // how the app prompts an unauthenticated user to log in
                 options.DefaultChallengeScheme = GoogleDefaults.AuthenticationScheme;
->>>>>>> 9c7003c6
             })
             .AddCookie(cookie =>
             {
@@ -350,58 +294,8 @@
                 };
             });
 
-<<<<<<< HEAD
-        var app = builder.Build();
-
-        using (var scope = app.Services.CreateScope())
-        {
-            var db = scope.ServiceProvider.GetRequiredService<AppDbContext>();
-            try
-            {
-                db.Database.Migrate();
-                Log.Information("[Startup] Database migration check complete.");
-            }
-            catch (Exception ex)
-            {
-                Log.Warning(
-                    ex,
-                    "[Startup] Database migration skipped or failed. Continuing startup."
-                );
-            }
-        }
-
-        // Re-ordered to ensure CORS headers are applied to preflight (OPTIONS) before anything can short-circuit
-        app.UseHttpsRedirection();
-        app.UseCors(CorsPolicy); // Enable CORS with our policy
-
-        app.UseMiddleware<GlobalExceptionHandler>();
-
-        app.MapGet(
-            "/string",
-            () =>
-            {
-                var CS = builder.Configuration.GetConnectionString("DefaultConnection");
-                return Results.Ok(CS);
-            }
-        );
-
-        // Configure the HTTP request pipeline.
-        if (app.Environment.IsDevelopment())
-        {
-            app.MapOpenApi();
-            app.UseSwagger();
-            app.UseSwaggerUI();
-        }
-
-        app.UseAuthentication();
-        app.UseAuthorization();
-        app.MapControllers();
-
-        app.Run();
-=======
         services.AddAuthorization();
 
         return services;
->>>>>>> 9c7003c6
     }
 }