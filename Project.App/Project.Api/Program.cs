--- conflicted
+++ resolved
@@ -4,6 +4,7 @@
 using Microsoft.AspNetCore.Authentication.Cookies;
 using Microsoft.AspNetCore.Authentication.Google;
 using Microsoft.AspNetCore.Authentication.OAuth;
+using Microsoft.AspNetCore.HttpOverrides;
 using Microsoft.EntityFrameworkCore;
 using Project.Api.Data;
 using Project.Api.Models.Games;
@@ -12,7 +13,6 @@
 using Project.Api.Services;
 using Project.Api.Services.Interface;
 using Project.Api.Utilities.Middleware;
-using Microsoft.AspNetCore.HttpOverrides;
 using Serilog;
 
 namespace Project.Api;
@@ -29,13 +29,10 @@
             reloadOnChange: true
         );
 
-<<<<<<< HEAD
         // env files should override adminsettings.json
         builder.Configuration.AddEnvironmentVariables();
 
         // configure Serilog
-=======
->>>>>>> 61abcc55
         Log.Logger = new LoggerConfiguration()
             .MinimumLevel.Debug()
             .WriteTo.Console()
@@ -43,13 +40,9 @@
 
         builder.Host.UseSerilog();
 
-<<<<<<< HEAD
         // use extension methods to configure services
         if (!builder.Environment.IsEnvironment("Testing"))
             builder.Services.AddDatabase(builder.Configuration); // do not add database in testing
-=======
-        builder.Services.AddDatabase(builder.Configuration);
->>>>>>> 61abcc55
         builder.Services.AddApplicationServices();
         builder.Services.AddCorsPolicy();
         builder.Services.AddAuth(builder.Configuration, builder.Environment);
@@ -66,31 +59,12 @@
 
         var app = builder.Build();
 
-<<<<<<< HEAD
         if (!builder.Environment.IsEnvironment("Testing"))
             app.ApplyMigrations(); // there's no database in testing
-=======
-        using (var scope = app.Services.CreateScope())
-        {
-            var db = scope.ServiceProvider.GetRequiredService<AppDbContext>();
-            try
-            {
-                db.Database.Migrate();
-                Log.Information("[Startup] Database migration check complete.");
-            }
-            catch (Exception ex)
-            {
-                Log.Warning(
-                    ex,
-                    "[Startup] Database migration skipped or failed. Continuing startup."
-                );
-            }
-        }
->>>>>>> 61abcc55
 
         var fwd = new ForwardedHeadersOptions
         {
-            ForwardedHeaders = ForwardedHeaders.XForwardedProto | ForwardedHeaders.XForwardedFor
+            ForwardedHeaders = ForwardedHeaders.XForwardedProto | ForwardedHeaders.XForwardedFor,
         };
         fwd.KnownNetworks.Clear();
         fwd.KnownProxies.Clear();
@@ -177,12 +151,8 @@
 
     public static IServiceCollection AddApplicationServices(this IServiceCollection services)
     {
-<<<<<<< HEAD
         // scoped services
         services.AddScoped<IGameService<IGameState, GameConfig>, BlackjackService>();
-=======
-        services.AddScoped<IBlackjackService, BlackjackService>();
->>>>>>> 61abcc55
         services.AddScoped<IHandService, HandService>();
         services.AddScoped<IRoomService, RoomService>();
         services.AddScoped<IUserService, UserService>();
@@ -263,15 +233,13 @@
                 {
                     OnCreatingTicket = async ctx =>
                     {
-                        var log = ctx.HttpContext.RequestServices.GetRequiredService<ILogger<Program>>();
-
-<<<<<<< HEAD
+                        var log = ctx.HttpContext.RequestServices.GetRequiredService<
+                            ILogger<Program>
+                        >();
+
                         // fetch the full user JSON from Google's userinfo endpoint
                         var request = new HttpRequestMessage(
-=======
-                        var request = new System.Net.Http.HttpRequestMessage(
->>>>>>> 61abcc55
-                            System.Net.Http.HttpMethod.Get,
+                            HttpMethod.Get,
                             ctx.Options.UserInformationEndpoint
                         );
                         request.Headers.Authorization =
@@ -289,7 +257,8 @@
                         var j = userJson.RootElement;
 
                         var email = j.TryGetProperty("email", out var e) ? e.GetString() : null;
-                        var verified = j.TryGetProperty("email_verified", out var v) && v.GetBoolean();
+                        var verified =
+                            j.TryGetProperty("email_verified", out var v) && v.GetBoolean();
                         var name = j.TryGetProperty("name", out var n) ? n.GetString() : null;
                         var picture = j.TryGetProperty("picture", out var p) ? p.GetString() : null;
 
