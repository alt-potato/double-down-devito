--- conflicted
+++ resolved
@@ -81,7 +81,6 @@
 
         app.UseMiddleware<GlobalExceptionHandler>();
 
-<<<<<<< HEAD
         var port = Environment.GetEnvironmentVariable("PORT") ?? "80";
         var httpsPort = 7069; // your local HTTPS port
 
@@ -98,9 +97,6 @@
         }
 
         // map default endpoint (shows connection string)
-=======
-        // connection string print
->>>>>>> 3ca90ea0
         app.MapGet(
             "/string",
             () =>
