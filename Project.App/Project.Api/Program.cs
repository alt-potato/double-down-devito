--- conflicted
+++ resolved
@@ -1,18 +1,9 @@
-<<<<<<< HEAD
 using System.Security.Claims;
-using System.Text;
 using System.Text.Json;
-using AutoMapper;
 using Microsoft.AspNetCore.Authentication;
 using Microsoft.AspNetCore.Authentication.Cookies;
 using Microsoft.AspNetCore.Authentication.Google;
 using Microsoft.AspNetCore.Authentication.OAuth;
-using Microsoft.AspNetCore.Http;
-using Microsoft.AspNetCore.Http.HttpResults;
-=======
-using Microsoft.AspNetCore.Authentication.Cookies;
-using Microsoft.AspNetCore.Authentication.Google;
->>>>>>> 9c7003c6
 using Microsoft.EntityFrameworkCore;
 using Project.Api.Data;
 using Project.Api.Repositories;
@@ -30,28 +21,7 @@
     {
         var builder = WebApplication.CreateBuilder(args);
 
-<<<<<<< HEAD
-        const string CorsPolicy = "FrontendCors";
-
-        builder.Services.AddCors(options =>
-        {
-            options.AddPolicy(
-                CorsPolicy,
-                policy =>
-                {
-                    policy
-                        .WithOrigins("http://localhost:3000", "https://localhost:3000") //  Next.js dev origin add other frontend origins below this when we move to server
-                        .AllowAnyHeader()
-                        // .WithMethods("GET", "POST", "PUT", "DELETE", "OPTIONS")
-                        .AllowAnyMethod() // allow PUT/PATCH/DELETE/etc for preflight
-                        .AllowCredentials(); // required cookie for auth
-                }
-            );
-        });
-
-=======
         // use adminsetting.json as configuration
->>>>>>> 9c7003c6
         builder.Configuration.AddJsonFile(
             "adminsetting.json",
             optional: true,
@@ -79,9 +49,27 @@
 
         var app = builder.Build();
 
+        // optional/safe auto-migrate in other words our startup wont crash if the our migration model doenst match the DB
+        using (var scope = app.Services.CreateScope())
+        {
+            var db = scope.ServiceProvider.GetRequiredService<AppDbContext>();
+            try
+            {
+                db.Database.Migrate();
+                Log.Information("[Startup] Database migration check complete.");
+            }
+            catch (Exception ex)
+            {
+                Log.Warning(
+                    ex,
+                    "[Startup] Database migration skipped or failed. Continuing startup."
+                );
+            }
+        }
+
         app.UseMiddleware<GlobalExceptionHandler>();
 
-        // map default endpoint (shows connection string)
+        // connection string print
         app.MapGet(
             "/string",
             () =>
@@ -91,21 +79,13 @@
             }
         );
 
-<<<<<<< HEAD
-        //do not delete me 3:<
-        builder.Services.AddScoped<IUserRepository, UserRepository>();
-        builder.Services.AddScoped<IUserService, UserService>();
-
-        builder.Services.AddScoped<IHandService, HandService>();
-=======
-        // Configure the HTTP request pipeline.
+        // is development envrionment
         if (app.Environment.IsDevelopment())
         {
             app.MapOpenApi();
             app.UseSwagger();
             app.UseSwaggerUI();
         }
->>>>>>> 9c7003c6
 
         app.UseCors(ProgramExtensions.CorsPolicy); // Enable CORS with our policy
         app.UseHttpsRedirection();
@@ -121,19 +101,12 @@
 {
     public const string CorsPolicy = "FrontendCors";
 
-<<<<<<< HEAD
-        // CORS configuration
-        // the code below was redundant so I think this caused the errors earlier just leaving it commented in case it was important
-        /*
-        builder.Services.AddCors(options =>
-=======
     /// <summary>
     /// Applies the configuration for the CORS policy.
     /// </summary>
     public static IServiceCollection AddCorsPolicy(this IServiceCollection services)
     {
         services.AddCors(options =>
->>>>>>> 9c7003c6
         {
             options.AddPolicy(
                 CorsPolicy,
@@ -147,12 +120,8 @@
                 }
             );
         });
-<<<<<<< HEAD
-        */
-=======
         return services;
     }
->>>>>>> 9c7003c6
 
     /// <summary>
     /// Registers the database.
@@ -221,13 +190,6 @@
             );
         }
 
-<<<<<<< HEAD
-        builder
-            .Services.AddAuthentication(options =>
-            {
-                options.DefaultScheme = CookieAuthenticationDefaults.AuthenticationScheme; // where the app reads identity from on each request
-                options.DefaultChallengeScheme = CookieAuthenticationDefaults.AuthenticationScheme; //  changed from Google to Cookie so failed auth returns 401 instead of redirecting to Google
-=======
         // Google OAuth
         services
             .AddAuthentication(options =>
@@ -235,14 +197,14 @@
                 // where the app reads identity from on each request
                 options.DefaultScheme = CookieAuthenticationDefaults.AuthenticationScheme;
                 // how the app prompts an unauthenticated user to log in
+                // you can set DefaultChallengeScheme to Cookies instead but it didnt work before
                 options.DefaultChallengeScheme = GoogleDefaults.AuthenticationScheme;
->>>>>>> 9c7003c6
             })
             .AddCookie(cookie =>
             {
                 // cross-site cookie SPA on :3000 to API on :7069
                 cookie.Cookie.SameSite = SameSiteMode.None;
-                // browsers require Secure when SameSite=None this is why we need https instead of http
+                // browsers require Secure when SameSite=None
                 cookie.Cookie.SecurePolicy = CookieSecurePolicy.Always;
 
                 // for APIs return status codes instead of 302 redirects
@@ -262,9 +224,9 @@
             })
             .AddGoogle(options =>
             {
-                options.ClientId = configuration["Google:ClientId"]!; //  from secrets / config
-                options.ClientSecret = configuration["Google:ClientSecret"]!; //  from secrets / config
-                options.CallbackPath = "/auth/google/callback"; //  google redirects here after login if we change this we need to change it on google cloud as well!
+                options.ClientId = configuration["Google:ClientId"]!;
+                options.ClientSecret = configuration["Google:ClientSecret"]!;
+                options.CallbackPath = "/auth/google/callback";
                 options.Scope.Add("email");
                 options.Scope.Add("profile");
 
@@ -276,7 +238,7 @@
                 options.ClaimActions.MapJsonKey("picture", "picture");
                 options.ClaimActions.MapJsonKey("email_verified", "email_verified");
 
-                // this allows migrations, upsert user into our DB when Google signs in successfully
+                // Upsert user into DB when Google signs in successfully
                 options.Events = new OAuthEvents
                 {
                     OnCreatingTicket = async ctx =>
@@ -285,7 +247,7 @@
                             ILogger<Program>
                         >();
 
-                        // ---- fetch the full user JSON from Google's userinfo endpoint ----
+                        // fetch the full user JSON from Google's userinfo endpoint
                         var request = new System.Net.Http.HttpRequestMessage(
                             System.Net.Http.HttpMethod.Get,
                             ctx.Options.UserInformationEndpoint
@@ -326,7 +288,6 @@
 
                         try
                         {
-                            // Ensure DB is accessible even if a migration was recently applied
                             using var scope = ctx.HttpContext.RequestServices.CreateScope();
                             var users = scope.ServiceProvider.GetRequiredService<IUserService>();
 
@@ -355,58 +316,8 @@
                 };
             });
 
-<<<<<<< HEAD
-        var app = builder.Build();
-
-        using (var scope = app.Services.CreateScope())
-        {
-            var db = scope.ServiceProvider.GetRequiredService<AppDbContext>();
-            try
-            {
-                db.Database.Migrate();
-                Log.Information("[Startup] Database migration check complete.");
-            }
-            catch (Exception ex)
-            {
-                Log.Warning(
-                    ex,
-                    "[Startup] Database migration skipped or failed. Continuing startup."
-                );
-            }
-        }
-
-        // Re-ordered to ensure CORS headers are applied to preflight (OPTIONS) before anything can short-circuit
-        app.UseHttpsRedirection();
-        app.UseCors(CorsPolicy); // Enable CORS with our policy
-
-        app.UseMiddleware<GlobalExceptionHandler>();
-
-        app.MapGet(
-            "/string",
-            () =>
-            {
-                var CS = builder.Configuration.GetConnectionString("DefaultConnection");
-                return Results.Ok(CS);
-            }
-        );
-
-        // Configure the HTTP request pipeline.
-        if (app.Environment.IsDevelopment())
-        {
-            app.MapOpenApi();
-            app.UseSwagger();
-            app.UseSwaggerUI();
-        }
-
-        app.UseAuthentication();
-        app.UseAuthorization();
-        app.MapControllers();
-
-        app.Run();
-=======
         services.AddAuthorization();
 
         return services;
->>>>>>> 9c7003c6
     }
 }