using System.Text.Json;
using System.Text.Json.Serialization;
using Project.Api.DTOs;
using Project.Api.Services.Interface;
using Project.Api.Utilities;

namespace Project.Api.Services;

public class DeckApiService(HttpClient client) : IDeckApiService
{
<<<<<<< HEAD
    private readonly HttpClient _httpClient = client;
=======
    private readonly HttpClient _httpClient;
    private readonly string _baseApiUrl;
>>>>>>> 61abcc55

    private readonly JsonSerializerOptions _jsonSerializerOptions = new()
    {
        PropertyNameCaseInsensitive = true,
        NumberHandling = JsonNumberHandling.AllowReadingFromString,
    };

<<<<<<< HEAD
    private const string BASE_API_URL = "https://deckofcardsapi.com/api";
=======
    public DeckApiService(HttpClient client, IConfiguration configuration)
    {
        _httpClient = client;
        _baseApiUrl = configuration["DeckApiSettings:BaseUrl"] ?? "https://deckofcardsapi.com/api";
    }
>>>>>>> 61abcc55

    /// <summary>
    /// Create a new shuffled deck and return the deck ID.
    /// The deck will consist of specified number of standard decks shuffled together and two Jokers if enabled.
    /// default values:
    ///     numOfDecks = 6
    ///     enableJokers = false
    /// </summary>
    /// <returns>The deck ID of the created deck</returns>
    public async Task<string> CreateDeck(int numOfDecks = 6, bool enableJokers = false)
    {
        string url =
            $"{_baseApiUrl}/deck/new/shuffle/?deck_count={numOfDecks}&enable_Jokers={enableJokers}";
        var response = await _httpClient.GetAsync(url);
        if (!response.IsSuccessStatusCode)
        {
            throw new HttpRequestException("Failed to create deck.");
        }

        var createDeckResponse = await response.Content.ReadFromJsonAsync<CreateDeckResponseDTO>(
            _jsonSerializerOptions
        );

        return createDeckResponse?.DeckId ?? throw new HttpRequestException("Deck ID not found.");
    }

    /// <summary>
    /// Create an empty hand (pile) identified by handName within the specified deck.
    /// </summary>
    /// <returns>true if successful</returns>
    public async Task<bool> CreateEmptyHand(string deckId, string handName)
    {
        string url = $"{_baseApiUrl}/deck/{deckId}/pile/{handName}/add/?cards=";
        var response = await _httpClient.GetAsync(url);
        if (!response.IsSuccessStatusCode)
        {
            throw new HttpRequestException("Failed to create empty hand.");
        }

        return true;
    }

    /// <summary>
    /// Create an empty hand (pile) identified by handName within the specified deck.
    /// </summary>
    /// <returns>true if successful</returns>
    public async Task<bool> CreateEmptyHand(string deckId, long handId)
    {
        return await CreateEmptyHand(deckId, handId.ToString());
    }

    /// <summary>
    /// Player draws specified number of cards, count, from specified deck.
    /// Draws one card by default.
    /// </summary>
    /// <returns>the cards drawn</returns>
    public async Task<List<CardDTO>> DrawCards(string deckId, long handId, int count = 1)
    {
        return await DrawCards(deckId, handId.ToString(), count);
    }

    /// <summary>
    /// Player draws specified number of cards, count, from specified deck.
    /// Draws one card by default.
    /// </summary>
    /// <returns>the list of cards drawn</returns>
    public async Task<List<CardDTO>> DrawCards(string deckId, string handName, int count = 1)
    {
        // enforce non-negative count
        if (count < 0)
        {
            throw new ArgumentOutOfRangeException(nameof(count), "Count must be non-negative");
        }

        // draw cards from deck
        string drawUrl = $"{_baseApiUrl}/deck/{deckId}/draw/?count={count}";
        var drawResponse = await _httpClient.GetAsync(drawUrl);
        drawResponse.EnsureSuccessStatusCode();

        var drawData = await drawResponse.Content.ReadFromJsonAsync<DrawCardsResponseDTO>(
            _jsonSerializerOptions
        );

        if (drawData?.Cards is null || drawData.Cards.Count == 0)
        {
            // shouldn't happen, but if it does, return empty list
            return [];
        }

        // get card codes (as csv string)
        var cardCodes = drawData.Cards.Select(c => c.Code);
        string cardsToAdd = string.Join(",", cardCodes);

        // add cards to the player’s hand
        await AddToHand(deckId, handName, cardsToAdd);

        // return only newly drawn cards
        return drawData.Cards;
    }

    /// <summary>
    /// Return all cards from all piles back to the main deck.
    /// </summary>
    /// <returns>true if successful</returns>
    public async Task<bool> ReturnAllCardsToDeck(string deckId, bool shuffle = true)
    {
<<<<<<< HEAD
        string url = $"{BASE_API_URL}/deck/{deckId}/{(shuffle ? "shuffle" : "return")}/";
=======
        string url = $"{_baseApiUrl}/deck/{deckId}/return/";
>>>>>>> 61abcc55

        var response = await _httpClient.GetAsync(url);
        if (!response.IsSuccessStatusCode)
        {
            throw new HttpRequestException("Failed to return cards to deck.");
        }
        return true;
    }

    /// <summary>
    /// Calls Api to add card to specified hand. If hand does not exist, will create a hand with the given handName.
    /// </summary>
    /// <returns>true if successful</returns>
    public async Task<bool> AddToHand(string deckId, string handName, string cardCodes)
    {
        string addToPileUrl = $"{_baseApiUrl}/deck/{deckId}/pile/{handName}/add/?cards={cardCodes}";
        var addResponse = await _httpClient.GetAsync(addToPileUrl);
        if (!addResponse.IsSuccessStatusCode)
        {
            throw new HttpRequestException("Failed to return cards to deck.");
        }
        return true;
    }

    /// <summary>
<<<<<<< HEAD
    /// Calls Api to remove cards from specified hand.
    /// </summary>
    /// <returns>true if successful</returns>
    public async Task<bool> RemoveFromHand(string deckId, string handName, string cardCodes)
    {
        string removeFromPileUrl =
            $"{BASE_API_URL}/deck/{deckId}/pile/{handName}/draw/?cards={cardCodes}";
        var removeResponse = await _httpClient.GetAsync(removeFromPileUrl);
        if (!removeResponse.IsSuccessStatusCode)
        {
            throw new HttpRequestException("Failed to remove cards from hand.");
        }
        return true;
=======
    /// Get all cards currently in a hand (pile) without drawing new ones.
    /// </summary>
    public async Task<List<CardDTO>> GetHandCards(string deckId, string handName)
    {
        return await ListHand(deckId, handName);
    }

    /// <summary>
    /// Get all cards currently in a hand (pile) without drawing new ones.
    /// </summary>
    public async Task<List<CardDTO>> GetHandCards(string deckId, long handId)
    {
        return await ListHand(deckId, handId.ToString());
>>>>>>> 61abcc55
    }

    /// <summary>
    /// Calls Api to list cards in specified pile from specified deck.
    /// </summary>
    /// <returns>A list of card DTOs</returns>
    public async Task<List<CardDTO>> ListHand(string deckId, string handName)
    {
        string listPileUrl = $"{_baseApiUrl}/deck/{deckId}/pile/{handName}/list/";
        var listResponse = await _httpClient.GetAsync(listPileUrl);
        listResponse.EnsureSuccessStatusCode();

        var listData = await listResponse.Content.ReadFromJsonAsync<ListPilesResponseDTO>(
            _jsonSerializerOptions
        );

        List<CardDTO> cardsInHand = [];
        if (
            listData?.Piles != null // ensure piles list exists
            && listData.Piles.TryGetValue(handName, out var pile) // try to get specified pile list of piles
            && pile?.Cards != null // ensure cards list exists
        )
        {
            cardsInHand = pile.Cards;
        }

        return cardsInHand;
    }
}<|MERGE_RESOLUTION|>--- conflicted
+++ resolved
@@ -6,30 +6,18 @@
 
 namespace Project.Api.Services;
 
-public class DeckApiService(HttpClient client) : IDeckApiService
+public class DeckApiService(HttpClient client, IConfiguration? configuration = null)
+    : IDeckApiService
 {
-<<<<<<< HEAD
     private readonly HttpClient _httpClient = client;
-=======
-    private readonly HttpClient _httpClient;
-    private readonly string _baseApiUrl;
->>>>>>> 61abcc55
+    private readonly string _baseApiUrl =
+        configuration?["DeckApiSettings:BaseUrl"] ?? "https://deckofcardsapi.com/api";
 
     private readonly JsonSerializerOptions _jsonSerializerOptions = new()
     {
         PropertyNameCaseInsensitive = true,
         NumberHandling = JsonNumberHandling.AllowReadingFromString,
     };
-
-<<<<<<< HEAD
-    private const string BASE_API_URL = "https://deckofcardsapi.com/api";
-=======
-    public DeckApiService(HttpClient client, IConfiguration configuration)
-    {
-        _httpClient = client;
-        _baseApiUrl = configuration["DeckApiSettings:BaseUrl"] ?? "https://deckofcardsapi.com/api";
-    }
->>>>>>> 61abcc55
 
     /// <summary>
     /// Create a new shuffled deck and return the deck ID.
@@ -136,11 +124,7 @@
     /// <returns>true if successful</returns>
     public async Task<bool> ReturnAllCardsToDeck(string deckId, bool shuffle = true)
     {
-<<<<<<< HEAD
-        string url = $"{BASE_API_URL}/deck/{deckId}/{(shuffle ? "shuffle" : "return")}/";
-=======
-        string url = $"{_baseApiUrl}/deck/{deckId}/return/";
->>>>>>> 61abcc55
+        string url = $"{_baseApiUrl}/deck/{deckId}/{(shuffle ? "shuffle" : "return")}/";
 
         var response = await _httpClient.GetAsync(url);
         if (!response.IsSuccessStatusCode)
@@ -166,35 +150,19 @@
     }
 
     /// <summary>
-<<<<<<< HEAD
     /// Calls Api to remove cards from specified hand.
     /// </summary>
     /// <returns>true if successful</returns>
     public async Task<bool> RemoveFromHand(string deckId, string handName, string cardCodes)
     {
         string removeFromPileUrl =
-            $"{BASE_API_URL}/deck/{deckId}/pile/{handName}/draw/?cards={cardCodes}";
+            $"{_baseApiUrl}/deck/{deckId}/pile/{handName}/draw/?cards={cardCodes}";
         var removeResponse = await _httpClient.GetAsync(removeFromPileUrl);
         if (!removeResponse.IsSuccessStatusCode)
         {
             throw new HttpRequestException("Failed to remove cards from hand.");
         }
         return true;
-=======
-    /// Get all cards currently in a hand (pile) without drawing new ones.
-    /// </summary>
-    public async Task<List<CardDTO>> GetHandCards(string deckId, string handName)
-    {
-        return await ListHand(deckId, handName);
-    }
-
-    /// <summary>
-    /// Get all cards currently in a hand (pile) without drawing new ones.
-    /// </summary>
-    public async Task<List<CardDTO>> GetHandCards(string deckId, long handId)
-    {
-        return await ListHand(deckId, handId.ToString());
->>>>>>> 61abcc55
     }
 
     /// <summary>
