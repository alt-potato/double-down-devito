/*
    Name: HandService.cs
    Description: Implementation of Hand service
    Endpoint Functionality:
    Main point: /api/rooms/{roomId}/hands
    CreateHandAsync(Hand hand) - / # create a new hand
    GetHandsByRoomIdAsync(Guid roomId) - / # get all hands in a room
    GetHandAsyncByIdAsync(Guid handId) - /{handId} # get a hand by id
    GetHandsByUserIdAsync(Guid roomId, Guid userId) - /user/{userId} # get all hands for a user in a room
    UpdateHandAsync(Guid handId, Hand hand) - /{handId} # update a hand by id
    PatchHandAsync(Guid handId, int? Order = null, string? CardsJson = null, int? Bet = null) - /{handId} # patch a hand by id
    DeleteHandAsync(Guid handId) - /{handId} # delete a hand by id
    Parent: IHandService.cs
*/
using Project.Api.Models;
using Project.Api.Repositories;
using Project.Api.Services;

namespace Project.Api.Services;
public class HandService : IHandService
{
    // Call the repository
    private readonly IHandRepository _Repo;
    private readonly ILogger<HandService> _logger;

    // Constructor
    public HandService(IHandRepository repo, ILogger<HandService> logger)
    {
        // Dependency Injection
        _Repo = repo;
        _logger = logger;
    }

    // Implement the methods
    // Create a new hand
    public async Task<Hand> CreateHandAsync(Hand hand)
    {
        // send request to repository
        _logger.LogInformation("Creating a new hand");
        return await _Repo.CreateHandAsync(hand);
    }
    // Get all hands in a room
    public async Task<List<Hand>> GetHandsByRoomIdAsync(Guid roomId)
    {
        try
        {
            // send request to repository
            _logger.LogInformation($"Getting all hands for room {roomId}");
            return await _Repo.GetHandsByRoomIdAsync(roomId);
        }
        catch (Exception e)
        {
            // throw an exception and Log it
            _logger.LogError(e, $"Error getting hands for room {roomId}: {e.Message}");
            throw new Exception(e.Message);
        }
    }
    // Get a hand by its ID
    public async Task<Hand?> GetHandAsyncByIdAsync(Guid handId)
    {
        try
        {
            // send request to repository
            _logger.LogInformation($"Getting hand {handId}");
            return await _Repo.GetHandAsyncById(handId);
        }
<<<<<<< HEAD

        // Get all hands in a room
        public async Task<List<Hand>> GetHandsByRoomIdAsync(Guid roomId)
=======
        catch (Exception e)
>>>>>>> 420f0e1b
        {
            // throw an exception and Log it
            _logger.LogError(e, $"Error getting hand {handId}: {e.Message}");
            throw new Exception(e.Message);
        }
<<<<<<< HEAD

        // Get a hand by its ID
        public async Task<Hand?> GetHandAsyncByIdAsync(Guid handId)
=======
    }
    // Get all hands by a user in a room
    public async Task<List<Hand>> GetHandsByUserIdAsync(Guid roomId, Guid userId)
    {
        try
>>>>>>> 420f0e1b
        {
            // send request to repository
            _logger.LogInformation($"Getting all hands for user {userId} in room {roomId}");
            return await _Repo.GetHandsByUserIdAsync(roomId, userId);
        }
<<<<<<< HEAD

        // Get all hands by a user in a room
        public async Task<List<Hand>> GetHandsByUserIdAsync(Guid roomId, Guid userId)
        {
            try
            {
                // send request to repository
                _logger.LogInformation($"Getting all hands for user {userId} in room {roomId}");
                return await _Repo.GetHandsByUserIdAsync(roomId, userId);
            }
            catch (Exception e)
            {
                // throw an exception and Log it
                _logger.LogError(
                    e,
                    $"Error getting all hands for user {userId} in room {roomId}: {e.Message}"
                );
                throw new Exception(e.Message);
            }
=======
        catch (Exception e)
        {
            // throw an exception and Log it
            _logger.LogError(e, $"Error getting all hands for user {userId} in room {roomId}: {e.Message}");
            throw new Exception(e.Message);
>>>>>>> 420f0e1b
        }
        
    }

<<<<<<< HEAD
        // Update an existing hand
        public async Task<Hand> UpdateHandAsync(Guid handId, Hand hand)
=======

    // Update an existing hand
    public async Task<Hand> UpdateHandAsync(Guid handId, Hand hand)
    {
        try
        {
            // send request to repository
            _logger.LogInformation($"Updating hand {handId}");
            return await _Repo.UpdateHandAsync(handId, hand);
        }
        catch (Exception e)
        {
            // throw an exception and Log it
            _logger.LogError(e, $"Error updating hand {handId}: {e.Message}");
            throw new Exception(e.Message);
        }
    }
    // Partially update an existing hand
    public async Task<Hand> PatchHandAsync(Guid handId, int? Order = null, string? CardsJson = null, int? Bet = null)
    {
        try
>>>>>>> 420f0e1b
        {
            // send request to repository
            _logger.LogInformation($"Patching hand {handId}");
            return await _Repo.PatchHandAsync(handId, Order, CardsJson, Bet);
        }
        catch (Exception e)
        {
            // throw an exception and Log it
            _logger.LogError(e, $"Error patching hand {handId}: {e.Message}");
            throw new Exception(e.Message);
        }
<<<<<<< HEAD

        // Partially update an existing hand
        public async Task<Hand> PatchHandAsync(
            Guid handId,
            int? Order = null,
            string? CardsJson = null,
            int? Bet = null
        )
=======
    }
    // Delete a hand
    public async Task<Hand> DeleteHandAsync(Guid handId)
    {
        try
>>>>>>> 420f0e1b
        {
            // send request to repository
            _logger.LogInformation($"Deleting hand {handId}");
            return await _Repo.DeleteHandAsync(handId);
        }
<<<<<<< HEAD

        // Delete a hand
        public async Task<Hand> DeleteHandAsync(Guid handId)
        {
            try
            {
                // send request to repository
                _logger.LogInformation($"Deleting hand {handId}");
                return await _Repo.DeleteHandAsync(handId);
            }
            catch (Exception e)
            {
                // throw an exception and Log it
                _logger.LogError(e, $"Error deleting hand {handId}: {e.Message}");
                throw new Exception(e.Message);
            }
        }
=======
        catch (Exception e)
        {
            // throw an exception and Log it
            _logger.LogError(e, $"Error deleting hand {handId}: {e.Message}");
            throw new Exception(e.Message);
        }
        
>>>>>>> 420f0e1b
    }
    

}<|MERGE_RESOLUTION|>--- conflicted
+++ resolved
@@ -31,68 +31,48 @@
         _logger = logger;
     }
 
-    // Implement the methods
-    // Create a new hand
-    public async Task<Hand> CreateHandAsync(Hand hand)
-    {
-        // send request to repository
-        _logger.LogInformation("Creating a new hand");
-        return await _Repo.CreateHandAsync(hand);
-    }
-    // Get all hands in a room
-    public async Task<List<Hand>> GetHandsByRoomIdAsync(Guid roomId)
-    {
-        try
+        // Implement the methods
+        // Create a new hand
+        public async Task<Hand> CreateHandAsync(Hand hand)
         {
             // send request to repository
-            _logger.LogInformation($"Getting all hands for room {roomId}");
-            return await _Repo.GetHandsByRoomIdAsync(roomId);
+            _logger.LogInformation("Creating a new hand");
+            return await _Repo.CreateHandAsync(hand);
         }
-        catch (Exception e)
-        {
-            // throw an exception and Log it
-            _logger.LogError(e, $"Error getting hands for room {roomId}: {e.Message}");
-            throw new Exception(e.Message);
-        }
-    }
-    // Get a hand by its ID
-    public async Task<Hand?> GetHandAsyncByIdAsync(Guid handId)
-    {
-        try
-        {
-            // send request to repository
-            _logger.LogInformation($"Getting hand {handId}");
-            return await _Repo.GetHandAsyncById(handId);
-        }
-<<<<<<< HEAD
 
         // Get all hands in a room
         public async Task<List<Hand>> GetHandsByRoomIdAsync(Guid roomId)
-=======
-        catch (Exception e)
->>>>>>> 420f0e1b
         {
-            // throw an exception and Log it
-            _logger.LogError(e, $"Error getting hand {handId}: {e.Message}");
-            throw new Exception(e.Message);
+            try
+            {
+                // send request to repository
+                _logger.LogInformation($"Getting all hands for room {roomId}");
+                return await _Repo.GetHandsByRoomIdAsync(roomId);
+            }
+            catch (Exception e)
+            {
+                // throw an exception and Log it
+                _logger.LogError(e, $"Error getting hands for room {roomId}: {e.Message}");
+                throw new Exception(e.Message);
+            }
         }
-<<<<<<< HEAD
 
         // Get a hand by its ID
         public async Task<Hand?> GetHandAsyncByIdAsync(Guid handId)
-=======
-    }
-    // Get all hands by a user in a room
-    public async Task<List<Hand>> GetHandsByUserIdAsync(Guid roomId, Guid userId)
-    {
-        try
->>>>>>> 420f0e1b
         {
-            // send request to repository
-            _logger.LogInformation($"Getting all hands for user {userId} in room {roomId}");
-            return await _Repo.GetHandsByUserIdAsync(roomId, userId);
+            try
+            {
+                // send request to repository
+                _logger.LogInformation($"Getting hand {handId}");
+                return await _Repo.GetHandAsyncById(handId);
+            }
+            catch (Exception e)
+            {
+                // throw an exception and Log it
+                _logger.LogError(e, $"Error getting hand {handId}: {e.Message}");
+                throw new Exception(e.Message);
+            }
         }
-<<<<<<< HEAD
 
         // Get all hands by a user in a room
         public async Task<List<Hand>> GetHandsByUserIdAsync(Guid roomId, Guid userId)
@@ -112,55 +92,24 @@
                 );
                 throw new Exception(e.Message);
             }
-=======
-        catch (Exception e)
-        {
-            // throw an exception and Log it
-            _logger.LogError(e, $"Error getting all hands for user {userId} in room {roomId}: {e.Message}");
-            throw new Exception(e.Message);
->>>>>>> 420f0e1b
         }
-        
-    }
 
-<<<<<<< HEAD
         // Update an existing hand
         public async Task<Hand> UpdateHandAsync(Guid handId, Hand hand)
-=======
-
-    // Update an existing hand
-    public async Task<Hand> UpdateHandAsync(Guid handId, Hand hand)
-    {
-        try
         {
-            // send request to repository
-            _logger.LogInformation($"Updating hand {handId}");
-            return await _Repo.UpdateHandAsync(handId, hand);
+            try
+            {
+                // send request to repository
+                _logger.LogInformation($"Updating hand {handId}");
+                return await _Repo.UpdateHandAsync(handId, hand);
+            }
+            catch (Exception e)
+            {
+                // throw an exception and Log it
+                _logger.LogError(e, $"Error updating hand {handId}: {e.Message}");
+                throw new Exception(e.Message);
+            }
         }
-        catch (Exception e)
-        {
-            // throw an exception and Log it
-            _logger.LogError(e, $"Error updating hand {handId}: {e.Message}");
-            throw new Exception(e.Message);
-        }
-    }
-    // Partially update an existing hand
-    public async Task<Hand> PatchHandAsync(Guid handId, int? Order = null, string? CardsJson = null, int? Bet = null)
-    {
-        try
->>>>>>> 420f0e1b
-        {
-            // send request to repository
-            _logger.LogInformation($"Patching hand {handId}");
-            return await _Repo.PatchHandAsync(handId, Order, CardsJson, Bet);
-        }
-        catch (Exception e)
-        {
-            // throw an exception and Log it
-            _logger.LogError(e, $"Error patching hand {handId}: {e.Message}");
-            throw new Exception(e.Message);
-        }
-<<<<<<< HEAD
 
         // Partially update an existing hand
         public async Task<Hand> PatchHandAsync(
@@ -169,19 +118,20 @@
             string? CardsJson = null,
             int? Bet = null
         )
-=======
-    }
-    // Delete a hand
-    public async Task<Hand> DeleteHandAsync(Guid handId)
-    {
-        try
->>>>>>> 420f0e1b
         {
-            // send request to repository
-            _logger.LogInformation($"Deleting hand {handId}");
-            return await _Repo.DeleteHandAsync(handId);
+            try
+            {
+                // send request to repository
+                _logger.LogInformation($"Patching hand {handId}");
+                return await _Repo.PatchHandAsync(handId, Order, CardsJson, Bet);
+            }
+            catch (Exception e)
+            {
+                // throw an exception and Log it
+                _logger.LogError(e, $"Error patching hand {handId}: {e.Message}");
+                throw new Exception(e.Message);
+            }
         }
-<<<<<<< HEAD
 
         // Delete a hand
         public async Task<Hand> DeleteHandAsync(Guid handId)
@@ -199,16 +149,5 @@
                 throw new Exception(e.Message);
             }
         }
-=======
-        catch (Exception e)
-        {
-            // throw an exception and Log it
-            _logger.LogError(e, $"Error deleting hand {handId}: {e.Message}");
-            throw new Exception(e.Message);
-        }
-        
->>>>>>> 420f0e1b
     }
-    
-
 }