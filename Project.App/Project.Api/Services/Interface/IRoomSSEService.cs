--- conflicted
+++ resolved
@@ -13,14 +13,10 @@
     /// <summary>
     /// Broadcasts an event to all clients connected to a specific room.
     /// </summary>
-<<<<<<< HEAD
     Task BroadcastEventAsync(Guid roomId, RoomEventType eventName, IRoomEventData data);
-=======
-    Task BroadcastEventAsync(Guid roomId, string eventName, object data);
 
     /// <summary>
     /// Closes all SSE connections for graceful shutdown.
     /// </summary>
     Task CloseAllConnectionsAsync();
->>>>>>> 61abcc55
 }