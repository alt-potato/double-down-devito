--- conflicted
+++ resolved
@@ -66,26 +66,24 @@
             return;
         }
 
-<<<<<<< HEAD
         // broadcast event using lowercase event type
         string eventPayload =
             $"event: {eventType.ToString().ToLowerInvariant()}\ndata: {JsonSerializer.Serialize(data, data.GetType())}\n\n";
-=======
-        // Use camelCase naming to match ASP.NET Core controller responses
-        var options = new JsonSerializerOptions
-        {
-            PropertyNamingPolicy = JsonNamingPolicy.CamelCase,
-        };
-        string serializedData = JsonSerializer.Serialize(data, options);
-        Console.WriteLine(
-            $"[SSE] Broadcasting to room {roomId}: event={eventName}, data length={serializedData.Length}"
-        );
-        Console.WriteLine(
-            $"[SSE] Data preview: {serializedData.Substring(0, Math.Min(200, serializedData.Length))}..."
-        );
 
-        string eventPayload = $"event: {eventName}\ndata: {serializedData}\n\n";
->>>>>>> 61abcc55
+        // // Use camelCase naming to match ASP.NET Core controller responses
+        // var options = new JsonSerializerOptions
+        // {
+        //     PropertyNamingPolicy = JsonNamingPolicy.CamelCase,
+        // };
+        // string serializedData = JsonSerializer.Serialize(data, options);
+        // Console.WriteLine(
+        //     $"[SSE] Broadcasting to room {roomId}: event={eventName}, data length={serializedData.Length}"
+        // );
+        // Console.WriteLine(
+        //     $"[SSE] Data preview: {serializedData.Substring(0, Math.Min(200, serializedData.Length))}..."
+        // );
+
+        // string eventPayload = $"event: {eventName}\ndata: {serializedData}\n\n";
         List<string> closedConnections = [];
 
         foreach ((string connectionId, StreamWriter writer) in connections)
@@ -149,5 +147,6 @@
     public void Dispose()
     {
         CloseAllConnectionsAsync().GetAwaiter().GetResult();
+        GC.SuppressFinalize(this);
     }
 }